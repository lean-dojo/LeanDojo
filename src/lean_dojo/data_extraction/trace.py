--- conflicted
+++ resolved
@@ -16,7 +16,7 @@
 from subprocess import CalledProcessError
 from typing import Union, Optional, List, Generator
 
-from .cache import cache, get_repo_info, _format_dirname
+from .cache import cache
 from .lean import LeanGitRepo
 from ..constants import NUM_PROCS
 from .traced_data import TracedRepo
@@ -204,7 +204,7 @@
     Returns:
         Path: The path of the traced repo in the cache, e.g. :file:`/home/kaiyu/.cache/lean_dojo/leanprover-community-mathlib-2196ab363eb097c008d4497125e0dde23fb36db2`
     """
-    path = cache.get(repo.url, repo.commit)
+    path = cache.get(repo.format_dirname / repo.name)
     if path is None:
         logger.info(f"Tracing {repo}")
         with working_directory() as tmp_dir:
@@ -212,16 +212,9 @@
             _trace(repo, build_deps)
             traced_repo = TracedRepo.from_traced_files(tmp_dir / repo.name, build_deps)
             traced_repo.save_to_disk()
-<<<<<<< HEAD
-            # cache path: $HOME/.cache/lean_dojo/{_format_dirname}/{repo_name}
-            url, commit = get_repo_info(Path(repo.url))
-            cache_path = cache.cache_dir / _format_dirname(url, commit) / repo.name
-            path = cache.store(tmp_dir / repo.name, cache_path)
-=======
             src_dir = tmp_dir / repo.name
             rel_cache_dir = Path(repo.format_dirname) / repo.name
             path = cache.store(src_dir, rel_cache_dir)
->>>>>>> e5941ff3
     else:
         logger.debug("The traced repo is available in the cache.")
     return path
